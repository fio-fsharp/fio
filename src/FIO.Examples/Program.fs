﻿(*************************************************************************************************************)
(* FIO - A type-safe, highly concurrent and asynchronous library for F# based on pure functional programming *)
(* Copyright (c) 2022-2025, Daniel Larsen and Technical University of Denmark (DTU)                          *)
(* All rights reserved                                                                                       *)
(*************************************************************************************************************)

module private FIO.Examples

open FIO.Core
open FIO.Runtime.Concurrent

open FIO.Lib.IO
open FIO.Lib.Net.Sockets
open FIO.Lib.Net.WebSockets

open System
open System.IO
open System.Globalization

open System.Net
open System.Net.Sockets
open System.Net.WebSockets

let helloWorld1 () =
    let hello = FIO.Succeed "Hello world! 🪻"
    let fiber = Runtime().Run hello
    
    task {
        let! result = fiber.AwaitAsync()
        match result with
        | Ok result -> printfn $"Success: %s{result}"
        | Error error -> printfn $"Error: %A{error}"
    } |> ignore

let helloWorld2 () : unit =
    let hello: FIO<string, obj> = FIO.Succeed "Hello world! 🪻"
    let fiber: Fiber<string, obj> = Runtime().Run hello
    
    task {
        let! (result: Result<string, obj>) = fiber.AwaitAsync()
        match result with
        | Ok result -> printfn $"Success: %s{result}"
        | Error error -> printfn $"Error: %A{error}"
    } |> ignore

let helloWorld3 () : unit =
    let hello: FIO<obj, string> = FIO.Fail "Hello world! 🪻"
    let fiber: Fiber<obj, string> = Runtime().Run hello
    
    task {
        let! (result: Result<obj, string>) = fiber.AwaitAsync()
        match result with
        | Ok result -> printfn $"Success: %A{result}"
        | Error error -> printfn $"Error: %s{error}"
    } |> ignore

let helloWorld4 () =
    let hello = FIO.Succeed "Hello world! 🪻"
    let fiber = Runtime().Run hello
    
    task {
        let! result = fiber.AwaitAsync()
        printfn $"%A{result}"
    } |> ignore

let helloWorld5 () =
    let hello = !+ "Hello world! 🪻"
    let fiber = Runtime().Run hello
    
    task {
        let! result = fiber.AwaitAsync()
        printfn $"%A{result}"
    } |> ignore

let helloWorld6 () =
    let hello = !- "Hello world! 🪻"
    let fiber = Runtime().Run hello
    
    task {
        let! result = fiber.AwaitAsync()
        printfn $"%A{result}"
    } |> ignore

let concurrency1 () =
    let concurrent = (FIO.Succeed 42).Fork().Bind(_.Await())
    let fiber = Runtime().Run concurrent
    
    task {
        let! result = fiber.AwaitAsync()
        printfn $"%A{result}"
    } |> ignore

let concurrency2 () =
    let concurrent = !~> !+ 42 >>= fun fiber -> !~~> fiber
    let fiber = Runtime().Run concurrent
    
    task {
        let! result = fiber.AwaitAsync()
        printfn $"%A{result}"
    } |> ignore

let concurrency3 () =
    let taskA = !+ "Task A completed!"
    let taskB = !+ (200, "Task B OK")
    let concurrent = taskA <!> taskB
    let fiber = Runtime().Run concurrent
    
    task {
        let! result = fiber.AwaitAsync()
        printfn $"%A{result}"
    } |> ignore

let computationExpression1 () =
    let hello : FIO<string, obj> =
        fio {
            return "Hello world! 🪻"
        }
<<<<<<< HEAD
    
=======

>>>>>>> 6400ccf8
    let fiber = Runtime().Run hello
    
    task {
        let! result = fiber.AwaitAsync()
        printfn $"%A{result}"
    } |> ignore

let computationExpression2 () =
    let hello : FIO<obj, string> =
        fio {
            return! !- "Hello world! 🪻"
        }

    let fiber = Runtime().Run hello
<<<<<<< HEAD

=======
    
>>>>>>> 6400ccf8
    task {
        let! result = fiber.AwaitAsync()
        printfn $"%A{result}"
    } |> ignore

let computationExpression3 () =
    let welcome =
        fio {
            do! FConsole.PrintLine "Hello! What is your name?"
            let! name = FConsole.ReadLine ()
            do! FConsole.PrintLine $"Hello, %s{name}! Welcome to FIO! 🪻💜"
        }

    let fiber = Runtime().Run welcome
<<<<<<< HEAD

=======
    
>>>>>>> 6400ccf8
    task {
        let! result = fiber.AwaitAsync()
        printfn $"%A{result}"
    } |> ignore

type WelcomeApp() =
    inherit FIOApp<unit, exn>()

    override this.effect : FIO<unit, exn> =
        fio {
            do! FConsole.PrintLine "Hello! What is your name?"
            let! name = FConsole.ReadLine ()
            do! FConsole.PrintLine $"Hello, %s{name}! Welcome to FIO! 🪻💜"
        }

type EnterNumberApp() =
    inherit FIOApp<string, exn>()

    override this.effect =
        fio {
            do! FConsole.Print "Enter a number: "
            let! input = FConsole.ReadLine ()
<<<<<<< HEAD
            
=======

>>>>>>> 6400ccf8
            match! !<< (fun () -> Int32.TryParse input) with
            | true, number ->
                return $"You entered the number: %i{number}."
            | false, _ ->
                return! !- IOException("You entered an invalid number!")
        }

type TryCatchApp() =
    inherit FIOApp<string, int>()

    override this.effect =
        fio {
            try
                do! !- 1
                return "Successfully completed!"
            with errorCode ->
                return! !- errorCode
        }

type ForApp() =
    inherit FIOApp<unit, exn>()

    override this.effect =
        fio {
            for number in 1..10 do
                match! !<< (fun () -> number % 2 = 0) with
                | true -> do! FConsole.PrintLine $"%i{number} is even!"
                | false -> do! FConsole.PrintLine $"%i{number} is odd!"
        }

type GuessNumberApp() =
    inherit FIOApp<int, exn>()

    override this.effect =
        fio {
            let! numberToGuess = !<< (fun () -> Random().Next(1, 100))
            let mutable guess = -1

            while guess <> numberToGuess do
                do! FConsole.Print "Guess a number: "
                let! input = FConsole.ReadLine ()

                match! !<< (fun () -> Int32.TryParse input) with
                | true, parsedInput ->
                    guess <- parsedInput
                    if guess < numberToGuess then
                        do! FConsole.PrintLine "Too low! Try again."
                    elif guess > numberToGuess then
                        do! FConsole.PrintLine "Too high! Try again."
                    else
                        do! FConsole.PrintLine "Congratulations! You guessed the number!"
                | _ ->
                    do! FConsole.PrintLine "Invalid input. Please enter a number."

            return guess
        }

type PingPongApp() =
    inherit FIOApp<unit, exn>()

    let pinger chan1 chan2 =
        "ping" --> chan1 >>= fun ping ->
        FConsole.PrintLine $"pinger sent: %s{ping}" >>= fun _ ->
        !--> chan2 >>= fun pong ->
        FConsole.PrintLine $"pinger received: %s{pong}" >>= fun _ ->
        !+ ()

    let ponger chan1 chan2 =
        !--> chan1 >>= fun ping ->
        FConsole.PrintLine $"ponger received: %s{ping}" >>= fun _ ->
        "pong" --> chan2 >>= fun pong ->
        FConsole.PrintLine $"ponger sent: %s{pong}" >>= fun _ ->
        !+ ()

    override this.effect =
        let chan1 = Channel<string>()
        let chan2 = Channel<string>()
        pinger chan1 chan2 <~> ponger chan1 chan2

type PingPongCEApp() =
    inherit FIOApp<unit, exn>()

    let pinger (chan1: Channel<string>) (chan2: Channel<string>) =
        fio {
            let! ping = chan1 <-- "ping"
            do! FConsole.PrintLine $"pinger sent: %s{ping}"
            let! pong = !<-- chan2
            do! FConsole.PrintLine $"pinger received: %s{pong}"
        }

    let ponger (chan1: Channel<string>) (chan2: Channel<string>) =
        fio {
            let! ping = !<-- chan1
            do! FConsole.PrintLine $"ponger received: %s{ping}"
            let! pong = chan2 <-- "pong"
            do! FConsole.PrintLine $"ponger sent: %s{pong}"
        }

    override this.effect =
        fio {
            let chan1 = Channel<string>()
            let chan2 = Channel<string>()
            return! pinger chan1 chan2 <~> ponger chan1 chan2
        }

type Message =
    | Ping
    | Pong

type PingPongMatchApp() =
    inherit FIOApp<unit, string>()

    let pinger (chan1: Channel<Message>) (chan2: Channel<Message>) =
        fio {
            let! ping = chan1 <-- Ping
            do! FConsole.PrintLine ($"pinger sent: %A{ping}", _.Message)
            
            match! !<-- chan2 with
            | Pong -> do! FConsole.PrintLine ($"pinger received: %A{Pong}", _.Message)
            | Ping -> return! !- $"pinger received %A{Ping} when %A{Pong} was expected!"
        }

    let ponger (chan1: Channel<Message>) (chan2: Channel<Message>) =
        fio {
            match! !<-- chan1 with
            | Ping -> do! FConsole.PrintLine ($"ponger received: %A{Ping}", _.Message)
            | Pong -> return! !- $"ponger received %A{Pong} when %A{Ping} was expected!"
            
            let! sentMsg =
                match Random().Next(0, 2) with
                | 0 -> chan2 <-- Pong
                | _ -> chan2 <-- Ping
            do! FConsole.PrintLine ($"ponger sent: %A{sentMsg}", _.Message)
        }

    override this.effect =
        fio {
            let chan1 = Channel<Message>()
            let chan2 = Channel<Message>()
            return! pinger chan1 chan2 <~> ponger chan1 chan2
        }

type Error =
    | DbError of bool
    | WsError of int
    | GeneralError of string

type ErrorHandlingApp() =
    inherit FIOApp<string * char, Error>()

    let readFromDatabase : FIO<string, bool> =
        fio {
            let! rand = !<<< (fun () -> Random().Next(0, 2)) (fun _ -> true)
            if rand = 0 then
                return "data"
            else
                return! !- false
        }

    let awaitWebservice : FIO<char, int> =
        fio {
            let! rand = !<<< (fun () -> Random().Next(0, 2)) (fun _ -> -1)
            if rand = 1 then
                return 'S'
            else
                return! !- 404
        }

    let databaseResult : FIO<string, Error> =
        fio {
            return! readFromDatabase >>=? fun error -> !- (DbError error)
        }

    let webserviceResult : FIO<char, Error> =
        fio {
            return! awaitWebservice >>=? fun error -> !- (WsError error)
        }

    override this.effect =
        fio {
            return! databaseResult <^> webserviceResult
                    >>=? fun _ -> !+ ("default", 'D')
        }

type AsyncErrorHandlingApp() =
    inherit FIOApp<string * int, Error>()

    let databaseReadTask : Async<string> =
        async {
            do printfn $"Reading from database..."
            if Random().Next(0, 2) = 0 then
                return "data"
            else 
                raise <| Exception "Database error!"
                return "error data"
        }

    let webserviceAwaitTask : Async<int> =
        async {
            do printfn $"Awaiting webservice..."
            if Random().Next(0, 2) = 0 then
                return 200
            else 
                raise <| Exception "Webservice error!"
                return 400
        }

    let databaseResult : FIO<string, Error> =
        FIO<string, exn>.AwaitAsync databaseReadTask
        >>=? fun exn -> !- (GeneralError exn.Message)

    let webserviceResult : FIO<int, Error> =
        FIO<int, exn>.AwaitAsync webserviceAwaitTask
        >>=? fun exn -> !- (GeneralError exn.Message)

    override this.effect =
        fio {
            return! databaseResult <!> webserviceResult
        }

type HighlyConcurrentApp() =
    inherit FIOApp<unit, exn>()

    let sender (chan: Channel<int>) id (rand: Random) =
        fio {
            let! msg = !+ rand.Next(100, 501)
            do! msg --!> chan
            do! FConsole.PrintLine $"Sender[%i{id}] sent: %i{msg}"
        }

    let rec receiver (chan: Channel<int>) count (max: int) =
        fio {
            if count = 0 then
                let! maxFibers = !+ max.ToString("N0", CultureInfo "en-US")
                do! FConsole.PrintLine $"Successfully received a message from all %s{maxFibers} fibers!"
            else
                let! msg = !<-- chan
                do! FConsole.PrintLine $"Receiver received: %i{msg}"
                return! receiver chan (count - 1) max
        }

    let rec create chan count acc rand =
        fio {
            if count = 0 then
                return! acc
            else
                let newAcc = sender chan count rand <~> acc
                return! create chan (count - 1) newAcc rand
        }

    override this.effect =
        fio {
            let fiberCount = 1000000
            let chan = Channel<int>()
            let rand = Random()
            let acc = sender chan fiberCount rand
                      <~> receiver chan fiberCount fiberCount
            return! create chan (fiberCount - 1) acc rand
        }
<<<<<<< HEAD
        
type FiberFromTaskApp() =
    inherit FIOApp<unit, exn>()

    let fibonacci n =
        FIO.FromGenericTask<Fiber<string, exn>, exn> <| fun () ->
            task {
                let rec fib (n: int64) =
                    if n <= 1 then n
                    else fib (n - 1L) + fib (n - 2L)
                
                printfn $"Task computing Fibonacci of %i{n}..."
                let res = fib n
                return $"Fibonacci of %i{n} is %i{res}"
           }

    override this.effect : FIO<unit, exn> =
        let awaitAndPrint (fiber: Fiber<string, exn>) =
            fio {
                 let! res = !<~~ fiber
                 do! FConsole.PrintLine $"%s{res}"
            }
            
        fio {
            let! fiber35 = fibonacci 35L
            and! fiber40 = fibonacci 40L
            and! fiber45 = fibonacci 45L

            do! awaitAndPrint fiber35 <~>
                awaitAndPrint fiber40 <~>
                awaitAndPrint fiber45
        }
=======
>>>>>>> 6400ccf8

type FiberFromTaskApp() =
    inherit FIOApp<unit, exn>()

<<<<<<< HEAD
=======
    let fibonacci n =
        FIO.FromGenericTask<Fiber<string, exn>, exn> <| fun () ->
            task {
                let rec fib (n: int64) =
                    if n <= 1 then n
                    else fib (n - 1L) + fib (n - 2L)
                
                printfn $"Task computing Fibonacci of %i{n}..."
                let res = fib n
                return $"Fibonacci of %i{n} is %i{res}"
           }

    override this.effect : FIO<unit, exn> =
        let awaitAndPrint (fiber: Fiber<string, exn>) =
            fio {
                 let! res = !<~~ fiber
                 do! FConsole.PrintLine $"%s{res}"
            }
            
        fio {
            let! fiber35 = fibonacci 35L
            and! fiber40 = fibonacci 40L
            and! fiber45 = fibonacci 45L

            do! awaitAndPrint fiber35 <~>
                awaitAndPrint fiber40 <~>
                awaitAndPrint fiber45
        }

type SocketApp(ip: string, port: int) =
    inherit FIOApp<unit, exn>()

>>>>>>> 6400ccf8
    let server (ip: string) (port: int) =
    
        let receiveAndSendASCII (socket: FSocket<int, string, exn>) =
            fio {
                while true do
                    let! msg = socket.Receive()
                    do! FConsole.PrintLine $"Server received message: %s{msg}"
                    
                    let! ascii =
                        if msg.Length > 0 then
                            !<< (fun () -> msg.Chars 0) >>= fun c ->
                            !+ (int c)
                        else
                            !+ -1
                    do! socket.Send ascii
                    do! FConsole.PrintLine $"Server sent ASCII: %i{ascii}"
            }

        let handleClient (clientSocket: FSocket<int, string, exn>) =
            fio {
                let! remoteEndPoint = clientSocket.RemoteEndPoint()
                let! endPoint = !<< (fun () -> remoteEndPoint.ToString())
                do! FConsole.PrintLine $"Client connected from %s{endPoint}"
                do! !!~> receiveAndSendASCII(clientSocket)
            }
        
        fio {
            let! listener = !<< (fun () ->
                new TcpListener(IPAddress.Parse ip, port))
            do! !<< (fun () -> listener.Start())
            do! FConsole.PrintLine $"Server listening on %s{ip}:%i{port}..."
            
            while true do
                let! internalSocket = !<< (fun () -> listener.AcceptSocket())
                let! clientSocket = FSocket.Create<int, string, exn> internalSocket
                do! handleClient clientSocket
        }

    let client (ip: string) (port: int) =

        let send (socket: FSocket<string, int, exn>) =
            fio {
                while true do
                    do! FConsole.Print "Enter a message: "
                    let! msg = FConsole.ReadLine ()
                    do! socket.Send msg
                    do! FConsole.Print $"Client sent message: %s{msg}"
            }

        let receive (socket: FSocket<string, int, exn>) =
            fio {
                while true do
                    let! ascii = socket.Receive()
                    do! FConsole.PrintLine $"Client received ASCII: %i{ascii}"
            }
    
        fio {
            do! FConsole.PrintLine $"Connecting to %s{ip}:%i{port}..."
            let! internalSocket = !<< (fun () ->
                new Socket(AddressFamily.InterNetwork, SocketType.Stream, ProtocolType.Tcp))
            let! socket = FSocket<string, int, exn>.Create(internalSocket, ip, port)
            do! FConsole.PrintLine $"Connected to %s{ip}:%i{port}"
            do! send socket <~> receive socket
        }

    override this.effect =
        fio {
            do! server ip port <~> client ip port
        }

type WebSocketApp(serverUrl, clientUrl) =
    inherit FIOApp<unit, exn>()

    let server url =

        let receiveAndSendASCII (clientSocket: FWebSocket<int, string, exn>) =
            fio {
                let! state = clientSocket.State()
                while state = WebSocketState.Open do
                    let! msg = clientSocket.Receive()
                    do! FConsole.PrintLine $"Server received message: %s{msg}"
                    
                    let! ascii =
                        if msg.Length > 0 then
                            !<< (fun () -> msg.Chars 0) >>= fun c ->
                            !+ (int c)
                        else
                            !+ -1
                    do! clientSocket.Send ascii
                    do! FConsole.PrintLine $"Server sent ASCII: %i{ascii}"
            }

        let handleClient (clientSocket: FWebSocket<int, string, exn>) =
            fio {
                let! remoteEndPoint = clientSocket.RemoteEndPoint()
                let! endPoint = !<< (fun () -> remoteEndPoint.ToString())
                do! FConsole.PrintLine $"Client connected from %s{endPoint}"
                do! !!~> receiveAndSendASCII(clientSocket)
            }

        fio {
            let! serverSocket = FServerWebSocket.Create<int, string, exn>()
            do! serverSocket.Start url
            do! FConsole.PrintLine $"Server listening on %s{url}..."
            
            while true do
                let! clientSocket = serverSocket.Accept()
                do! handleClient clientSocket
        }

    let client url =

        let send (clientSocket: FClientWebSocket<string, int, exn>) =
            fio {
                while true do
                    do! FConsole.Print "Enter a message: "
                    let! msg = FConsole.ReadLine ()
                    do! clientSocket.Send msg
                    do! FConsole.Print $"Client sent message: %s{msg}"
            }

        let receive (clientSocket: FClientWebSocket<string, int, exn>) =
            fio {
                while true do
                    let! ascii = clientSocket.Receive()
                    do! FConsole.PrintLine $"Client received ASCII: %i{ascii}"
            }

        fio {
            let! clientSocket = FClientWebSocket.Create<string, int, exn>()
            do! clientSocket.Connect url
            do! send clientSocket <~> receive clientSocket
        }

    override this.effect =
        fio {
            do! server serverUrl <~> client clientUrl
        }

helloWorld1 ()
Console.ReadLine() |> ignore

helloWorld2 ()
Console.ReadLine() |> ignore

helloWorld3 ()
Console.ReadLine() |> ignore

helloWorld4 ()
Console.ReadLine() |> ignore

helloWorld5 ()
Console.ReadLine() |> ignore

helloWorld6 ()
Console.ReadLine() |> ignore

concurrency1 ()
Console.ReadLine() |> ignore

concurrency2 ()
Console.ReadLine() |> ignore

concurrency3 ()
Console.ReadLine() |> ignore

computationExpression1 ()
Console.ReadLine() |> ignore

computationExpression2 ()
Console.ReadLine() |> ignore

computationExpression3 ()
Console.ReadLine() |> ignore

WelcomeApp().Run()
Console.ReadLine() |> ignore

EnterNumberApp().Run()
Console.ReadLine() |> ignore

TryCatchApp().Run()
Console.ReadLine() |> ignore

ForApp().Run()
Console.ReadLine() |> ignore

GuessNumberApp().Run()
Console.ReadLine() |> ignore

PingPongApp().Run()
Console.ReadLine() |> ignore

PingPongCEApp().Run()
Console.ReadLine() |> ignore

PingPongMatchApp().Run()
Console.ReadLine() |> ignore

ErrorHandlingApp().Run()
Console.ReadLine() |> ignore

AsyncErrorHandlingApp().Run()
Console.ReadLine() |> ignore

HighlyConcurrentApp().Run()
Console.ReadLine() |> ignore

FiberFromTaskApp().Run()
Console.ReadLine() |> ignore

SocketApp("127.0.0.1", 5000).Run()
Console.ReadLine() |> ignore

WebSocketApp("http://localhost:8080/", "ws://localhost:8080/").Run()
Console.ReadLine() |> ignore<|MERGE_RESOLUTION|>--- conflicted
+++ resolved
@@ -1,4 +1,4 @@
-﻿(*************************************************************************************************************)
+(*************************************************************************************************************)
 (* FIO - A type-safe, highly concurrent and asynchronous library for F# based on pure functional programming *)
 (* Copyright (c) 2022-2025, Daniel Larsen and Technical University of Denmark (DTU)                          *)
 (* All rights reserved                                                                                       *)
@@ -115,11 +115,7 @@
         fio {
             return "Hello world! 🪻"
         }
-<<<<<<< HEAD
-    
-=======
-
->>>>>>> 6400ccf8
+
     let fiber = Runtime().Run hello
     
     task {
@@ -134,11 +130,7 @@
         }
 
     let fiber = Runtime().Run hello
-<<<<<<< HEAD
-
-=======
-    
->>>>>>> 6400ccf8
+
     task {
         let! result = fiber.AwaitAsync()
         printfn $"%A{result}"
@@ -153,11 +145,7 @@
         }
 
     let fiber = Runtime().Run welcome
-<<<<<<< HEAD
-
-=======
-    
->>>>>>> 6400ccf8
+
     task {
         let! result = fiber.AwaitAsync()
         printfn $"%A{result}"
@@ -180,11 +168,7 @@
         fio {
             do! FConsole.Print "Enter a number: "
             let! input = FConsole.ReadLine ()
-<<<<<<< HEAD
-            
-=======
-
->>>>>>> 6400ccf8
+
             match! !<< (fun () -> Int32.TryParse input) with
             | true, number ->
                 return $"You entered the number: %i{number}."
@@ -444,7 +428,6 @@
                       <~> receiver chan fiberCount fiberCount
             return! create chan (fiberCount - 1) acc rand
         }
-<<<<<<< HEAD
         
 type FiberFromTaskApp() =
     inherit FIOApp<unit, exn>()
@@ -477,47 +460,10 @@
                 awaitAndPrint fiber40 <~>
                 awaitAndPrint fiber45
         }
-=======
->>>>>>> 6400ccf8
-
-type FiberFromTaskApp() =
-    inherit FIOApp<unit, exn>()
-
-<<<<<<< HEAD
-=======
-    let fibonacci n =
-        FIO.FromGenericTask<Fiber<string, exn>, exn> <| fun () ->
-            task {
-                let rec fib (n: int64) =
-                    if n <= 1 then n
-                    else fib (n - 1L) + fib (n - 2L)
-                
-                printfn $"Task computing Fibonacci of %i{n}..."
-                let res = fib n
-                return $"Fibonacci of %i{n} is %i{res}"
-           }
-
-    override this.effect : FIO<unit, exn> =
-        let awaitAndPrint (fiber: Fiber<string, exn>) =
-            fio {
-                 let! res = !<~~ fiber
-                 do! FConsole.PrintLine $"%s{res}"
-            }
-            
-        fio {
-            let! fiber35 = fibonacci 35L
-            and! fiber40 = fibonacci 40L
-            and! fiber45 = fibonacci 45L
-
-            do! awaitAndPrint fiber35 <~>
-                awaitAndPrint fiber40 <~>
-                awaitAndPrint fiber45
-        }
 
 type SocketApp(ip: string, port: int) =
     inherit FIOApp<unit, exn>()
 
->>>>>>> 6400ccf8
     let server (ip: string) (port: int) =
     
         let receiveAndSendASCII (socket: FSocket<int, string, exn>) =
